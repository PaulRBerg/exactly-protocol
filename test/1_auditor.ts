--- conflicted
+++ resolved
@@ -23,14 +23,9 @@
 
   // Oracle price is in 10**8
   let tokensUSDPrice = new Map([
-<<<<<<< HEAD
     ["DAI", parseUnits("1", 8)],
     ["ETH", parseUnits("3000", 8)],
-=======
-    ["DAI", parseUnits("1", 6)],
-    ["ETH", parseUnits("3000", 6)],
-    ["WBTC", parseUnits("63000", 6)]
->>>>>>> b18eedb5
+    ["WBTC", parseUnits("63000", 8)]
   ]);
 
   let closeFactor = parseUnits("0.4");
@@ -298,12 +293,8 @@
     // user borrows all liquidity
     await exafinDAI.borrow(amountToBorrowDAI, nextPoolID);
 
-    // ETH price goes to 1/2 of its original value
-<<<<<<< HEAD
-    await exactlyEnv.setOracleMockPrice("ETH", "1500");
-=======
-    await exactlyEnv.setOraclePrice("WBTC", "32500");
->>>>>>> b18eedb5
+    // WBTC price goes to 1/2 of its original value
+    await exactlyEnv.setOracleMockPrice("WBTC", "32500");
 
     // We expect liquidity to be equal to zero
     let liquidityAfterOracleChange = (await auditor.getAccountLiquidity(owner.address, nextPoolID))[0];
