--- conflicted
+++ resolved
@@ -50,111 +50,6 @@
     await underlyingToken.transfer(johnUser.address, parseUnits("100000"));
 
     await exactlyEnv.getInterestRateModel().setPenaltyRate(parseUnits("0.02"));
-<<<<<<< HEAD
-  });
-
-  it("GetAccountSnapshot fails on an invalid pool", async () => {
-    let invalidPoolID = nextPoolId + 3;
-    await expect(
-      fixedLender.getAccountSnapshot(owner.address, invalidPoolID)
-    ).to.be.revertedWith(errorGeneric(ProtocolError.INVALID_POOL_ID));
-  });
-
-  it("setLiquidationFee fails from third parties", async () => {
-    await expect(
-      fixedLender.connect(mariaUser).setLiquidationFee(parseUnits("0.04"))
-    ).to.be.revertedWith("AccessControl");
-  });
-
-  it("GetTotalBorrows fails on an invalid pool", async () => {
-    let invalidPoolID = nextPoolId + 3;
-    await expect(
-      fixedLender.getTotalMpBorrows(invalidPoolID)
-    ).to.be.revertedWith(errorGeneric(ProtocolError.INVALID_POOL_ID));
-  });
-
-  it("it allows to give money to a pool", async () => {
-    const underlyingAmount = parseUnits("100");
-    await underlyingToken.approve(fixedLender.address, underlyingAmount);
-
-    let tx = fixedLender.depositToMaturityPool(
-      underlyingAmount,
-      nextPoolId,
-      applyMinFee(underlyingAmount)
-    );
-    await tx;
-    await expect(tx).to.emit(fixedLender, "DepositToMaturityPool").withArgs(
-      owner.address,
-      underlyingAmount,
-      parseUnits("0"), // commission, its zero with the mocked rate
-      nextPoolId
-    );
-
-    expect(await underlyingToken.balanceOf(fixedLender.address)).to.equal(
-      underlyingAmount
-    );
-
-    expect(
-      (await fixedLender.getAccountSnapshot(owner.address, nextPoolId))[0]
-    ).to.be.equal(underlyingAmount);
-  });
-
-  it("When trying to deposit 100 DAI with a minimum required amount to be received of 110, but receiving 100 instead then it reverts with TOO_MUCH_SLIPPAGE", async () => {
-    const underlyingAmount = parseUnits("100");
-    await underlyingToken.approve(fixedLender.address, underlyingAmount);
-
-    let tx = fixedLender.depositToMaturityPool(
-      underlyingAmount,
-      nextPoolId,
-      applyMaxFee(underlyingAmount)
-    );
-    await expect(tx).to.be.revertedWith(
-      errorGeneric(ProtocolError.TOO_MUCH_SLIPPAGE)
-    );
-  });
-
-  it("it doesn't allow you to give money to a pool that matured", async () => {
-    await expect(
-      exactlyEnv.depositMP("DAI", exaTime.pastPoolID(), "100")
-    ).to.be.revertedWith(
-      errorUnmatchedPool(PoolState.MATURED, PoolState.VALID)
-    );
-  });
-
-  it("it doesn't allow you to give money to a pool that hasn't been enabled yet", async () => {
-    await expect(
-      exactlyEnv.depositMP("DAI", exaTime.distantFuturePoolID(), "100")
-    ).to.be.revertedWith(
-      errorUnmatchedPool(PoolState.NOT_READY, PoolState.VALID)
-    );
-  });
-
-  it("it doesn't allow you to give money to a pool that is invalid", async () => {
-    await expect(
-      exactlyEnv.depositMP("DAI", exaTime.invalidPoolID(), "100")
-    ).to.be.revertedWith(
-      errorUnmatchedPool(PoolState.INVALID, PoolState.VALID)
-    );
-  });
-
-  it("allows you to borrow money from a maturity pool", async () => {
-    exactlyEnv.switchWallet(mariaUser);
-
-    await exactlyEnv.depositMP("DAI", exaTime.nextPoolID(), "1");
-    await exactlyEnv.enterMarkets(["DAI"], exaTime.nextPoolID());
-    await expect(
-      exactlyEnv.borrowMP("DAI", exaTime.nextPoolID(), "0.8")
-    ).to.emit(exactlyEnv.getFixedLender("DAI"), "BorrowFromMaturityPool");
-    expect(
-      await exactlyEnv
-        .getFixedLender("DAI")
-        .getTotalMpBorrows(exaTime.nextPoolID())
-    ).to.equal(parseUnits("0.8"));
-  });
-
-  it("WHEN trying to borrow 0.8 DAI with a max amount of debt of 0.8 DAI, but receiving more than 0.8 DAI of debt THEN it reverts with TOO_MUCH_SLIPPAGE", async () => {
-=======
->>>>>>> 3c4d8c99
     exactlyEnv.switchWallet(mariaUser);
   });
 
