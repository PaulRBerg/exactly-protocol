--- conflicted
+++ resolved
@@ -211,26 +211,16 @@
       }
     );
 
-<<<<<<< HEAD
-    let interestRateModel = await InterestRateModel.deploy(
-      parseUnits("0.07"), // Maturity pool slope rate
-      parseUnits("0.07"), // Smart pool slope rate
-      parseUnits("0.4"), // High UR slope rate
-      parseUnits("0.8"), // Slope change rate
-      parseUnits("0.02"), // Base rate
-      parseUnits("0.02") // Penalty Rate
-    );
-=======
     const interestRateModel = useRealInterestRateModel
       ? await InterestRateModelFactory.deploy(
           parseUnits("0.07"), // Maturity pool slope rate
           parseUnits("0.07"), // Smart pool slope rate
           parseUnits("0.4"), // High UR slope rate
           parseUnits("0.8"), // Slope change rate
-          parseUnits("0.02") // Base rate
+          parseUnits("0.02"), // Base rate
+          parseUnits("0.02") // Penalty Rate
         )
       : await MockedInterestRateModelFactory.deploy();
->>>>>>> 8a082dab
     await interestRateModel.deployed();
 
     const Auditor = await ethers.getContractFactory("Auditor", {
