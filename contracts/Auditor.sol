--- conflicted
+++ resolved
@@ -23,12 +23,8 @@
     bytes32 public constant TEAM_ROLE = keccak256("TEAM_ROLE");
 
     event MarketListed(address exafin);
-<<<<<<< HEAD
-    event MarketEntered(address exafin, address account);
-    event MarketExited(address exafin, address account);
-=======
     event MarketEntered(address exafin, address account, uint256 maturityDate);
->>>>>>> f0e05f9d
+    event MarketExited(address exafin, address account, uint256 maturityDate);
     event ActionPaused(address exafin, string action, bool paused);
     event OracleChanged(address newOracle);
     event NewBorrowCap(address indexed exafin, uint256 newBorrowCap);
@@ -47,14 +43,7 @@
     );
 
     // Protocol Management
-<<<<<<< HEAD
     MarketsLib.TheBook private book;
-=======
-    mapping(address => Market) public markets;
-    mapping(address => bool) public borrowPaused;
-    mapping(address => uint256) public borrowCaps;
-    mapping(address => mapping(uint256 => IExafin[])) public accountAssets;
->>>>>>> f0e05f9d
 
     uint256 public closeFactor = 5e17;
     uint8 public maxFuturePools = 12; // if every 14 days, then 6 months
@@ -76,22 +65,13 @@
     /**
      * @dev Allows wallet to enter certain markets (exafinDAI, exafinETH, etc)
      *      By performing this action, the wallet's money could be used as collateral
-<<<<<<< HEAD
-     * @param exafins contracts addresses to enable for `msg.sender`
-     * @param maturityDate poolID in which it will start participating
-=======
      * @param exafins contracts addresses to enable for `msg.sender` for a certain maturity
      * @param maturityDate poolID in which the exafins will be enabled
->>>>>>> f0e05f9d
      */
     function enterMarkets(address[] calldata exafins, uint256 maturityDate)
         external
     {
-<<<<<<< HEAD
-        if (!TSUtils.isPoolID(maturityDate)) {
-            revert GenericError(ErrorCode.INVALID_POOL_ID);
-        }
-
+        _requirePoolState(maturityDate, TSUtils.State.VALID);
         uint256 len = exafins.length;
         for (uint256 i = 0; i < len; i++) {
             book.addToMarket(exafins[i], msg.sender, maturityDate);    
@@ -107,34 +87,11 @@
      */
     function exitMarket(address exafinAddress, uint256 maturityDate) external {
         IExafin exafin = IExafin(exafinAddress);
-=======
-        _requirePoolState(maturityDate, TSUtils.State.VALID);
-
-        uint256 len = exafins.length;
-        for (uint256 i = 0; i < len; i++) {
-            IExafin exafin = IExafin(exafins[i]);
-            _addToMarket(exafin, msg.sender, maturityDate);
-        }
-    }
-
-    /**
-     * @dev Allows wallet to enter certain markets (exafinDAI, exafinETH, etc)
-     *      By performing this action, the wallet's money could be used as collateral
-     * @param exafin contracts addresses to enable
-     * @param borrower wallet that wants to enter a market
-     * @param maturityDate poolID in which the exafins will be enabled
-     */
-    function _addToMarket(IExafin exafin, address borrower, uint256 maturityDate)
-        internal
-    {
-        Market storage marketToJoin = markets[address(exafin)];
->>>>>>> f0e05f9d
 
         if(!TSUtils.isPoolID(maturityDate)) { 
             revert GenericError(ErrorCode.INVALID_POOL_ID);
         }
 
-<<<<<<< HEAD
         (uint256 amountHeld,uint256 borrowBalance) = exafin.getAccountSnapshot(msg.sender, maturityDate);
 
         /* Fail if the sender has a borrow balance */
@@ -146,16 +103,6 @@
         _redeemAllowed(exafinAddress, msg.sender, amountHeld, maturityDate);
 
         book.exitMarket(exafinAddress, msg.sender, maturityDate);
-=======
-        if (marketToJoin.accountMembership[borrower][maturityDate] == true) {
-            return;
-        }
-
-        marketToJoin.accountMembership[borrower][maturityDate] = true;
-        accountAssets[borrower][maturityDate].push(exafin);
-
-        emit MarketEntered(address(exafin), borrower, maturityDate);
->>>>>>> f0e05f9d
     }
 
     /**
@@ -175,75 +122,6 @@
         return book.accountLiquidity(oracle, account, maturityDate, address(0), 0, 0);
     }
 
-<<<<<<< HEAD
-=======
-    /**
-     * @dev Function to get account's liquidity for a certain maturity pool
-     * @param account wallet to retrieve liquidity for a certain maturity date
-     * @param maturityDate timestamp to calculate maturity's pool
-     */
-    function _accountLiquidity(
-        address account,
-        uint256 maturityDate,
-        address exafinToSimulate,
-        uint256 redeemAmount,
-        uint256 borrowAmount
-    )
-        internal
-        view
-        returns (
-            uint256,
-            uint256
-        )
-    {
-
-        AccountLiquidity memory vars; // Holds all our calculation results
-
-        // For each asset the account is in
-        IExafin[] memory assets = accountAssets[account][maturityDate];
-        for (uint256 i = 0; i < assets.length; i++) {
-            IExafin asset = assets[i];
-            Market storage market = markets[address(asset)];
-
-            // Read the balances
-            (vars.balance, vars.borrowBalance) = asset.getAccountSnapshot(
-                account,
-                maturityDate
-            );
-            vars.collateralFactor = markets[address(asset)].collateralFactor;
-
-            // Get the normalized price of the asset (18 decimals)
-            vars.oraclePrice = oracle.getAssetPrice(asset.tokenName());
-
-            // We sum all the collateral prices
-            vars.sumCollateral += DecimalMath.getTokenAmountInUSD(vars.balance, vars.oraclePrice, market.decimals).mul_(vars.collateralFactor);
-
-            // We sum all the debt
-            vars.sumDebt += DecimalMath.getTokenAmountInUSD(vars.borrowBalance, vars.oraclePrice, market.decimals);
-
-            // Simulate the effects of borrowing from/lending to a pool
-            if (asset == IExafin(exafinToSimulate)) {
-                // Calculate the effects of borrowing exafins
-                if (borrowAmount != 0) {
-                    vars.sumDebt += DecimalMath.getTokenAmountInUSD(borrowAmount, vars.oraclePrice, market.decimals);
-                }
-
-                // Calculate the effects of redeeming exafins
-                // (having less collateral is the same as having more debt for this calculation)
-                if (redeemAmount != 0) {
-                    vars.sumDebt += DecimalMath.getTokenAmountInUSD(redeemAmount, vars.oraclePrice, market.decimals).mul_(vars.collateralFactor);
-                }
-            }
-        }
-
-        // These are safe, as the underflow condition is checked first
-        if (vars.sumCollateral > vars.sumDebt) {
-            return (vars.sumCollateral - vars.sumDebt, 0);
-        } else {
-            return (0, vars.sumDebt - vars.sumCollateral);
-        }
-    }
->>>>>>> f0e05f9d
 
 
     function supplyAllowed(
@@ -286,43 +164,9 @@
             revert GenericError(ErrorCode.BORROW_PAUSED);
         }
 
-<<<<<<< HEAD
         _requirePoolState(maturityDate, TSUtils.State.VALID); 
 
         book.validateBorrow(exafinAddress, oracle, borrower, borrowAmount, maturityDate);
-=======
-        if (!markets[exafinAddress].isListed) {
-            revert GenericError(ErrorCode.MARKET_NOT_LISTED);
-        }
-
-        if (!markets[exafinAddress].accountMembership[borrower][maturityDate]) {
-            // only exafins may call borrowAllowed if borrower not in market
-            if (msg.sender != exafinAddress) {
-                revert GenericError(ErrorCode.NOT_AN_EXAFIN_SENDER);
-            }
-
-            // attempt to add borrower to the market // reverts if error
-            _addToMarket(IExafin(msg.sender), borrower, maturityDate);
-
-            // it should be impossible to break the important invariant
-            assert(markets[exafinAddress].accountMembership[borrower][maturityDate]);
-        }
-
-        // We check that the asset price is valid
-        oracle.getAssetPrice(IExafin(exafinAddress).tokenName());
-
-        uint256 borrowCap = borrowCaps[exafinAddress];
-        // Borrow cap of 0 corresponds to unlimited borrowing
-        if (borrowCap != 0) {
-            uint256 totalBorrows = IExafin(exafinAddress).getTotalBorrows(
-                maturityDate
-            );
-            uint256 nextTotalBorrows = totalBorrows + borrowAmount;
-            if (nextTotalBorrows >= borrowCap) {
-                revert GenericError(ErrorCode.MARKET_BORROW_CAP_REACHED);
-            }
-        }
->>>>>>> f0e05f9d
 
         (, uint256 shortfall) = book.accountLiquidity(
             oracle,
@@ -366,11 +210,7 @@
         _requirePoolState(maturityDate, TSUtils.State.MATURED); 
 
         /* If the redeemer is not 'in' the market, then we can bypass the liquidity check */
-<<<<<<< HEAD
         if (!book.markets[exafinAddress].accountMembership[redeemer][maturityDate]) {
-=======
-        if (!markets[exafinAddress].accountMembership[redeemer][maturityDate]) {
->>>>>>> f0e05f9d
             return;
         }
 
