// SPDX-License-Identifier: GPL-3.0-or-later
pragma solidity ^0.8.4;

import "./interfaces/IInterestRateModel.sol";
import "@openzeppelin/contracts/access/AccessControl.sol";
import "./utils/Errors.sol";
import "./utils/DecimalMath.sol";
import "@openzeppelin/contracts/utils/math/Math.sol";

contract InterestRateModel is IInterestRateModel, AccessControl {
    using PoolLib for PoolLib.MaturityPool;
    using DecimalMath for uint256;
    uint256 private constant YEAR = 365 days;

    // Parameters to the system, expressed with 1e18 decimals
    uint256 public curveParameterA;
    int256 public curveParameterB;
    uint256 public maxUtilizationRate;
    uint256 public override penaltyRate;

    constructor(
        uint256 _curveParameterA,
        int256 _curveParameterB,
        uint256 _maxUtilizationRate,
        uint256 _penaltyRate
    ) {
        _setupRole(DEFAULT_ADMIN_ROLE, msg.sender);
        setParameters(
<<<<<<< HEAD
            _curveParameterA,
            _curveParameterB,
            _maxUtilizationRate,
            _penaltyRate
        );
    }

    /**
     * @dev Function to update this model's parameters (DEFAULT_ADMIN_ROLE)
     * @param _curveParameterA curve parameter
     * @param _curveParameterB curve parameter
     * @param _maxUtilizationRate % of MP supp
     * @param _penaltyRate daily rate charged on late repays. 18 decimals
     */
    function setParameters(
        uint256 _curveParameterA,
        int256 _curveParameterB,
        uint256 _maxUtilizationRate,
        uint256 _penaltyRate
    ) public onlyRole(DEFAULT_ADMIN_ROLE) {
        curveParameterA = _curveParameterA;
        curveParameterB = _curveParameterB;
        maxUtilizationRate = _maxUtilizationRate;
        penaltyRate = _penaltyRate;
        // we call the getRateToBorrow function with an utilization rate of
        // zero to force it to revert in the tx that sets it, and not be able
        // to set an invalid curve (such as one yielding a negative interest
        // rate). Doing it works because it's a monotonously increasing function.
        getRateToBorrow(block.timestamp + 1, block.timestamp, 0, 100, 100);
=======
            _mpSlopeRate,
            _spSlopeRate,
            _spHighURSlopeRate,
            _slopeChangeRate,
            _baseRate,
            _penaltyRate
        );
>>>>>>> 29c05fa6
    }

    /**
     * @dev Get current rate for borrow a certain amount in a certain maturity
     *      with supply/demand values in the maturity pool and supply demand values
     *      in the smart pool
     * @param maturityDate maturity date for calculating days left to maturity
<<<<<<< HEAD
     * @param currentDate the curent block timestamp. Recieved from caller for easier testing
     * @param borrowedMP total borrowed from this maturity
     * @param suppliedMP total supplied to this maturity
     * @param borrowableFromSP max amount the smart pool is able to lend to this maturity
=======
     * @param maturityPool supply/demand values for the maturity pool
     * @param smartPoolTotalDebt demand values for the smart pool
     * @param smartPoolTotalSupply supply values for the smart pool
     * @param newDebt checks if the maturity pool borrows money from the smart pool in this borrow
     * @return rate to be applied to the amount to calculate the fee that the borrower will
     *         have to pay
>>>>>>> 29c05fa6
     */
    function getRateToBorrow(
        uint256 maturityDate,
        uint256 currentDate,
        uint256 borrowedMP,
        uint256 suppliedMP,
        uint256 borrowableFromSP
    ) public view override returns (uint256) {
        if (currentDate >= maturityDate) {
            revert GenericError(ErrorCode.INVALID_TIME_DIFFERENCE);
        }
        uint256 supplied = Math.max(borrowableFromSP, suppliedMP);
        if (supplied == 0) {
            revert GenericError(ErrorCode.INSUFFICIENT_PROTOCOL_LIQUIDITY);
        }
        uint256 utilizationRate = borrowedMP.div_(supplied);
        if (
            utilizationRate >= maxUtilizationRate ||
            borrowedMP > suppliedMP + borrowableFromSP
        ) {
            revert GenericError(ErrorCode.INSUFFICIENT_PROTOCOL_LIQUIDITY);
        }
        int256 rate = int256(
            curveParameterA.div_(maxUtilizationRate - utilizationRate)
        ) + curveParameterB;
        // this curve _could_ go below zero if the parameters are set wrong.
        assert(rate > 0);
        return (uint256(rate) * (maturityDate - currentDate)) / YEAR;
    }

    /**
     * @dev Calculate the amount of revenue sharing between the smart pool and the new MP depositor.
     * @param suppliedSP amount of money currently being supplied in the maturity pool
     * @param unassignedEarnings earnings not yet accrued to the SP that should be shared with the
     *        current depositor
     * @param amount amount being provided by the MP depositor
     * @return earningsShare : yield to be given to the MP depositor
     */
    function getYieldForDeposit(
        uint256 suppliedSP,
        uint256 unassignedEarnings,
        uint256 amount,
        uint256 mpDepositsWeighter
    ) external pure override returns (uint256 earningsShare) {
        amount = amount.mul_(mpDepositsWeighter);
        uint256 supply = suppliedSP + amount;
        earningsShare = (amount * unassignedEarnings) / supply;
    }

    /**
     * @dev Function to update this model's parameters (DEFAULT_ADMIN_ROLE)
     * @param _mpSlopeRate slope to alter the utilization rate of maturity pool
     * @param _spSlopeRate slope to alter the utilization rate of smart pool
     * @param _spHighURSlopeRate slope when utilization rate is higher than baseRate
     * @param _baseRate rate that defines if we are using _spSlopeRate or _spHighURSlopeRate
     * @param _penaltyRate rate that is being used for delayed payments
     */
    function setParameters(
        uint256 _mpSlopeRate,
        uint256 _spSlopeRate,
        uint256 _spHighURSlopeRate,
        uint256 _slopeChangeRate,
        uint256 _baseRate,
        uint256 _penaltyRate
    ) public onlyRole(DEFAULT_ADMIN_ROLE) {
        mpSlopeRate = _mpSlopeRate;
        spSlopeRate = _spSlopeRate;
        spHighURSlopeRate = _spHighURSlopeRate;
        slopeChangeRate = _slopeChangeRate;
        baseRate = _baseRate;
        penaltyRate = _penaltyRate;
    }
}<|MERGE_RESOLUTION|>--- conflicted
+++ resolved
@@ -26,12 +26,30 @@
     ) {
         _setupRole(DEFAULT_ADMIN_ROLE, msg.sender);
         setParameters(
-<<<<<<< HEAD
             _curveParameterA,
             _curveParameterB,
             _maxUtilizationRate,
             _penaltyRate
         );
+    }
+
+    /**
+     * @dev Calculate the amount of revenue sharing between the smart pool and the new MP depositor.
+     * @param suppliedSP amount of money currently being supplied in the maturity pool
+     * @param unassignedEarnings earnings not yet accrued to the SP that should be shared with the
+     *        current depositor
+     * @param amount amount being provided by the MP depositor
+     * @return earningsShare : yield to be given to the MP depositor
+     */
+    function getYieldForDeposit(
+        uint256 suppliedSP,
+        uint256 unassignedEarnings,
+        uint256 amount,
+        uint256 mpDepositsWeighter
+    ) external pure override returns (uint256 earningsShare) {
+        amount = amount.mul_(mpDepositsWeighter);
+        uint256 supply = suppliedSP + amount;
+        earningsShare = (amount * unassignedEarnings) / supply;
     }
 
     /**
@@ -56,15 +74,6 @@
         // to set an invalid curve (such as one yielding a negative interest
         // rate). Doing it works because it's a monotonously increasing function.
         getRateToBorrow(block.timestamp + 1, block.timestamp, 0, 100, 100);
-=======
-            _mpSlopeRate,
-            _spSlopeRate,
-            _spHighURSlopeRate,
-            _slopeChangeRate,
-            _baseRate,
-            _penaltyRate
-        );
->>>>>>> 29c05fa6
     }
 
     /**
@@ -72,19 +81,12 @@
      *      with supply/demand values in the maturity pool and supply demand values
      *      in the smart pool
      * @param maturityDate maturity date for calculating days left to maturity
-<<<<<<< HEAD
      * @param currentDate the curent block timestamp. Recieved from caller for easier testing
      * @param borrowedMP total borrowed from this maturity
      * @param suppliedMP total supplied to this maturity
      * @param borrowableFromSP max amount the smart pool is able to lend to this maturity
-=======
-     * @param maturityPool supply/demand values for the maturity pool
-     * @param smartPoolTotalDebt demand values for the smart pool
-     * @param smartPoolTotalSupply supply values for the smart pool
-     * @param newDebt checks if the maturity pool borrows money from the smart pool in this borrow
      * @return rate to be applied to the amount to calculate the fee that the borrower will
      *         have to pay
->>>>>>> 29c05fa6
      */
     function getRateToBorrow(
         uint256 maturityDate,
@@ -114,47 +116,4 @@
         assert(rate > 0);
         return (uint256(rate) * (maturityDate - currentDate)) / YEAR;
     }
-
-    /**
-     * @dev Calculate the amount of revenue sharing between the smart pool and the new MP depositor.
-     * @param suppliedSP amount of money currently being supplied in the maturity pool
-     * @param unassignedEarnings earnings not yet accrued to the SP that should be shared with the
-     *        current depositor
-     * @param amount amount being provided by the MP depositor
-     * @return earningsShare : yield to be given to the MP depositor
-     */
-    function getYieldForDeposit(
-        uint256 suppliedSP,
-        uint256 unassignedEarnings,
-        uint256 amount,
-        uint256 mpDepositsWeighter
-    ) external pure override returns (uint256 earningsShare) {
-        amount = amount.mul_(mpDepositsWeighter);
-        uint256 supply = suppliedSP + amount;
-        earningsShare = (amount * unassignedEarnings) / supply;
-    }
-
-    /**
-     * @dev Function to update this model's parameters (DEFAULT_ADMIN_ROLE)
-     * @param _mpSlopeRate slope to alter the utilization rate of maturity pool
-     * @param _spSlopeRate slope to alter the utilization rate of smart pool
-     * @param _spHighURSlopeRate slope when utilization rate is higher than baseRate
-     * @param _baseRate rate that defines if we are using _spSlopeRate or _spHighURSlopeRate
-     * @param _penaltyRate rate that is being used for delayed payments
-     */
-    function setParameters(
-        uint256 _mpSlopeRate,
-        uint256 _spSlopeRate,
-        uint256 _spHighURSlopeRate,
-        uint256 _slopeChangeRate,
-        uint256 _baseRate,
-        uint256 _penaltyRate
-    ) public onlyRole(DEFAULT_ADMIN_ROLE) {
-        mpSlopeRate = _mpSlopeRate;
-        spSlopeRate = _spSlopeRate;
-        spHighURSlopeRate = _spHighURSlopeRate;
-        slopeChangeRate = _slopeChangeRate;
-        baseRate = _baseRate;
-        penaltyRate = _penaltyRate;
-    }
 }